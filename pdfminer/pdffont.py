import logging
import struct
import sys
from io import BytesIO

import six  # Python 2+3 compatibility

from . import settings
from .cmapdb import CMap
from .cmapdb import CMapDB
from .cmapdb import CMapParser
from .cmapdb import FileUnicodeMap
from .encodingdb import EncodingDB
from .encodingdb import name2unicode
from .fontmetrics import FONT_METRICS
from .pdftypes import PDFException
<<<<<<< HEAD
from .pdftypes import resolve1, resolve_all
=======
from .pdftypes import dict_value
>>>>>>> 42e2c814
from .pdftypes import int_value
from .pdftypes import list_value
from .pdftypes import num_value
from .pdftypes import resolve1
from .pdftypes import stream_value
from .psparser import KWD
from .psparser import LIT
from .psparser import PSEOF
from .psparser import PSLiteral
from .psparser import PSStackParser
from .psparser import literal_name
from .utils import apply_matrix_norm
from .utils import choplist
from .utils import isnumber
from .utils import nunpack

log = logging.getLogger(__name__)


def get_widths(seq):
    widths = {}
    r = []
    for v in seq:
        if isinstance(v, list):
            if r:
                char1 = r[-1]
                for (i, w) in enumerate(v):
                    widths[char1+i] = w
                r = []
        elif isnumber(v):
            r.append(v)
            if len(r) == 3:
                (char1, char2, w) = r
                for i in range(char1, char2+1):
                    widths[i] = w
                r = []
    return widths
#assert get_widths([1]) == {}
#assert get_widths([1,2,3]) == {1:3, 2:3}
#assert get_widths([1,[2,3],6,[7,8]]) == {1:2,2:3, 6:7,7:8}


def get_widths2(seq):
    widths = {}
    r = []
    for v in seq:
        if isinstance(v, list):
            if r:
                char1 = r[-1]
                for (i, (w, vx, vy)) in enumerate(choplist(3, v)):
                    widths[char1+i] = (w, (vx, vy))
                r = []
        elif isnumber(v):
            r.append(v)
            if len(r) == 5:
                (char1, char2, w, vx, vy) = r
                for i in range(char1, char2+1):
                    widths[i] = (w, (vx, vy))
                r = []
    return widths
#assert get_widths2([1]) == {}
#assert get_widths2([1,2,3,4,5]) == {1:(3, (4,5)), 2:(3, (4,5))}
#assert get_widths2([1,[2,3,4,5],6,[7,8,9]]) == {1:(2, (3,4)), 6:(7, (8,9))}


##  FontMetricsDB
##
class FontMetricsDB(object):

    @classmethod
    def get_metrics(klass, fontname):
        return FONT_METRICS[fontname]


##  Type1FontHeaderParser
##
class Type1FontHeaderParser(PSStackParser):

    KEYWORD_BEGIN = KWD(b'begin')
    KEYWORD_END = KWD(b'end')
    KEYWORD_DEF = KWD(b'def')
    KEYWORD_PUT = KWD(b'put')
    KEYWORD_DICT = KWD(b'dict')
    KEYWORD_ARRAY = KWD(b'array')
    KEYWORD_READONLY = KWD(b'readonly')
    KEYWORD_FOR = KWD(b'for')

    def __init__(self, data):
        PSStackParser.__init__(self, data)
        self._cid2unicode = {}
        return

    def get_encoding(self):
        """Parse the font encoding

        The Type1 font encoding maps character codes to character names. These character names could either be standard
        Adobe glyph names, or character names associated with custom CharStrings for this font. A CharString is a
        sequence of operations that describe how the character should be drawn.
        Currently, this function returns '' (empty string) for character names that are associated with a CharStrings.

        References: http://wwwimages.adobe.com/content/dam/Adobe/en/devnet/font/pdfs/T1_SPEC.pdf

        :returns mapping of character identifiers (cid's) to unicode characters
        """
        while 1:
            try:
                (cid, name) = self.nextobject()
            except PSEOF:
                break
            try:
                self._cid2unicode[cid] = name2unicode(name)
            except KeyError as e:
                log.debug(str(e))
        return self._cid2unicode

    def do_keyword(self, pos, token):
        if token is self.KEYWORD_PUT:
            ((_, key), (_, value)) = self.pop(2)
            if (isinstance(key, int) and
                isinstance(value, PSLiteral)):
                self.add_results((key, literal_name(value)))
        return


NIBBLES = ('0', '1', '2', '3', '4', '5', '6', '7', '8', '9', '.', 'e', 'e-', None, '-')


##  CFFFont
##  (Format specified in Adobe Technical Note: #5176
##   "The Compact Font Format Specification")
##
def getdict(data):
    d = {}
    fp = BytesIO(data)
    stack = []
    while 1:
        c = fp.read(1)
        if not c:
            break
        b0 = ord(c)
        if b0 <= 21:
            d[b0] = stack
            stack = []
            continue
        if b0 == 30:
            s = ''
            loop = True
            while loop:
                b = ord(fp.read(1))
                for n in (b >> 4, b & 15):
                    if n == 15:
                        loop = False
                    else:
                        s += NIBBLES[n]
            value = float(s)
        elif 32 <= b0 and b0 <= 246:
            value = b0-139
        else:
            b1 = ord(fp.read(1))
            if 247 <= b0 and b0 <= 250:
                value = ((b0-247) << 8)+b1+108
            elif 251 <= b0 and b0 <= 254:
                value = -((b0-251) << 8)-b1-108
            else:
                b2 = ord(fp.read(1))
                if 128 <= b1:
                    b1 -= 256
                if b0 == 28:
                    value = b1 << 8 | b2
                else:
                    value = b1 << 24 | b2 << 16 | struct.unpack('>H', fp.read(2))[0]
        stack.append(value)
    return d


class CFFFont(object):

    STANDARD_STRINGS = (
      '.notdef', 'space', 'exclam', 'quotedbl', 'numbersign',
      'dollar', 'percent', 'ampersand', 'quoteright', 'parenleft',
      'parenright', 'asterisk', 'plus', 'comma', 'hyphen', 'period',
      'slash', 'zero', 'one', 'two', 'three', 'four', 'five', 'six',
      'seven', 'eight', 'nine', 'colon', 'semicolon', 'less', 'equal',
      'greater', 'question', 'at', 'A', 'B', 'C', 'D', 'E', 'F', 'G',
      'H', 'I', 'J', 'K', 'L', 'M', 'N', 'O', 'P', 'Q', 'R', 'S', 'T',
      'U', 'V', 'W', 'X', 'Y', 'Z', 'bracketleft', 'backslash',
      'bracketright', 'asciicircum', 'underscore', 'quoteleft', 'a',
      'b', 'c', 'd', 'e', 'f', 'g', 'h', 'i', 'j', 'k', 'l', 'm', 'n',
      'o', 'p', 'q', 'r', 's', 't', 'u', 'v', 'w', 'x', 'y', 'z',
      'braceleft', 'bar', 'braceright', 'asciitilde', 'exclamdown',
      'cent', 'sterling', 'fraction', 'yen', 'florin', 'section',
      'currency', 'quotesingle', 'quotedblleft', 'guillemotleft',
      'guilsinglleft', 'guilsinglright', 'fi', 'fl', 'endash',
      'dagger', 'daggerdbl', 'periodcentered', 'paragraph', 'bullet',
      'quotesinglbase', 'quotedblbase', 'quotedblright',
      'guillemotright', 'ellipsis', 'perthousand', 'questiondown',
      'grave', 'acute', 'circumflex', 'tilde', 'macron', 'breve',
      'dotaccent', 'dieresis', 'ring', 'cedilla', 'hungarumlaut',
      'ogonek', 'caron', 'emdash', 'AE', 'ordfeminine', 'Lslash',
      'Oslash', 'OE', 'ordmasculine', 'ae', 'dotlessi', 'lslash',
      'oslash', 'oe', 'germandbls', 'onesuperior', 'logicalnot', 'mu',
      'trademark', 'Eth', 'onehalf', 'plusminus', 'Thorn',
      'onequarter', 'divide', 'brokenbar', 'degree', 'thorn',
      'threequarters', 'twosuperior', 'registered', 'minus', 'eth',
      'multiply', 'threesuperior', 'copyright', 'Aacute',
      'Acircumflex', 'Adieresis', 'Agrave', 'Aring', 'Atilde',
      'Ccedilla', 'Eacute', 'Ecircumflex', 'Edieresis', 'Egrave',
      'Iacute', 'Icircumflex', 'Idieresis', 'Igrave', 'Ntilde',
      'Oacute', 'Ocircumflex', 'Odieresis', 'Ograve', 'Otilde',
      'Scaron', 'Uacute', 'Ucircumflex', 'Udieresis', 'Ugrave',
      'Yacute', 'Ydieresis', 'Zcaron', 'aacute', 'acircumflex',
      'adieresis', 'agrave', 'aring', 'atilde', 'ccedilla', 'eacute',
      'ecircumflex', 'edieresis', 'egrave', 'iacute', 'icircumflex',
      'idieresis', 'igrave', 'ntilde', 'oacute', 'ocircumflex',
      'odieresis', 'ograve', 'otilde', 'scaron', 'uacute',
      'ucircumflex', 'udieresis', 'ugrave', 'yacute', 'ydieresis',
      'zcaron', 'exclamsmall', 'Hungarumlautsmall', 'dollaroldstyle',
      'dollarsuperior', 'ampersandsmall', 'Acutesmall',
      'parenleftsuperior', 'parenrightsuperior', 'twodotenleader',
      'onedotenleader', 'zerooldstyle', 'oneoldstyle', 'twooldstyle',
      'threeoldstyle', 'fouroldstyle', 'fiveoldstyle', 'sixoldstyle',
      'sevenoldstyle', 'eightoldstyle', 'nineoldstyle',
      'commasuperior', 'threequartersemdash', 'periodsuperior',
      'questionsmall', 'asuperior', 'bsuperior', 'centsuperior',
      'dsuperior', 'esuperior', 'isuperior', 'lsuperior', 'msuperior',
      'nsuperior', 'osuperior', 'rsuperior', 'ssuperior', 'tsuperior',
      'ff', 'ffi', 'ffl', 'parenleftinferior', 'parenrightinferior',
      'Circumflexsmall', 'hyphensuperior', 'Gravesmall', 'Asmall',
      'Bsmall', 'Csmall', 'Dsmall', 'Esmall', 'Fsmall', 'Gsmall',
      'Hsmall', 'Ismall', 'Jsmall', 'Ksmall', 'Lsmall', 'Msmall',
      'Nsmall', 'Osmall', 'Psmall', 'Qsmall', 'Rsmall', 'Ssmall',
      'Tsmall', 'Usmall', 'Vsmall', 'Wsmall', 'Xsmall', 'Ysmall',
      'Zsmall', 'colonmonetary', 'onefitted', 'rupiah', 'Tildesmall',
      'exclamdownsmall', 'centoldstyle', 'Lslashsmall', 'Scaronsmall',
      'Zcaronsmall', 'Dieresissmall', 'Brevesmall', 'Caronsmall',
      'Dotaccentsmall', 'Macronsmall', 'figuredash', 'hypheninferior',
      'Ogoneksmall', 'Ringsmall', 'Cedillasmall', 'questiondownsmall',
      'oneeighth', 'threeeighths', 'fiveeighths', 'seveneighths',
      'onethird', 'twothirds', 'zerosuperior', 'foursuperior',
      'fivesuperior', 'sixsuperior', 'sevensuperior', 'eightsuperior',
      'ninesuperior', 'zeroinferior', 'oneinferior', 'twoinferior',
      'threeinferior', 'fourinferior', 'fiveinferior', 'sixinferior',
      'seveninferior', 'eightinferior', 'nineinferior',
      'centinferior', 'dollarinferior', 'periodinferior',
      'commainferior', 'Agravesmall', 'Aacutesmall',
      'Acircumflexsmall', 'Atildesmall', 'Adieresissmall',
      'Aringsmall', 'AEsmall', 'Ccedillasmall', 'Egravesmall',
      'Eacutesmall', 'Ecircumflexsmall', 'Edieresissmall',
      'Igravesmall', 'Iacutesmall', 'Icircumflexsmall',
      'Idieresissmall', 'Ethsmall', 'Ntildesmall', 'Ogravesmall',
      'Oacutesmall', 'Ocircumflexsmall', 'Otildesmall',
      'Odieresissmall', 'OEsmall', 'Oslashsmall', 'Ugravesmall',
      'Uacutesmall', 'Ucircumflexsmall', 'Udieresissmall',
      'Yacutesmall', 'Thornsmall', 'Ydieresissmall', '001.000',
      '001.001', '001.002', '001.003', 'Black', 'Bold', 'Book',
      'Light', 'Medium', 'Regular', 'Roman', 'Semibold',
    )

    class INDEX(object):

        def __init__(self, fp):
            self.fp = fp
            self.offsets = []
            (count, offsize) = struct.unpack('>HB', self.fp.read(3))
            for i in range(count+1):
                self.offsets.append(nunpack(self.fp.read(offsize)))
            self.base = self.fp.tell()-1
            self.fp.seek(self.base+self.offsets[-1])
            return

        def __repr__(self):
            return '<INDEX: size=%d>' % len(self)

        def __len__(self):
            return len(self.offsets)-1

        def __getitem__(self, i):
            self.fp.seek(self.base+self.offsets[i])
            return self.fp.read(self.offsets[i+1]-self.offsets[i])

        def __iter__(self):
            return iter(self[i] for i in range(len(self)))

    def __init__(self, name, fp):
        self.name = name
        self.fp = fp
        # Header
        (_major, _minor, hdrsize, offsize) = struct.unpack('BBBB', self.fp.read(4))
        self.fp.read(hdrsize-4)
        # Name INDEX
        self.name_index = self.INDEX(self.fp)
        # Top DICT INDEX
        self.dict_index = self.INDEX(self.fp)
        # String INDEX
        self.string_index = self.INDEX(self.fp)
        # Global Subr INDEX
        self.subr_index = self.INDEX(self.fp)
        # Top DICT DATA
        self.top_dict = getdict(self.dict_index[0])
        (charset_pos,) = self.top_dict.get(15, [0])
        (encoding_pos,) = self.top_dict.get(16, [0])
        (charstring_pos,) = self.top_dict.get(17, [0])
        # CharStrings
        self.fp.seek(charstring_pos)
        self.charstring = self.INDEX(self.fp)
        self.nglyphs = len(self.charstring)
        # Encodings
        self.code2gid = {}
        self.gid2code = {}
        self.fp.seek(encoding_pos)
        format = self.fp.read(1)
        if format == b'\x00':
            # Format 0
            (n,) = struct.unpack('B', self.fp.read(1))
            for (code, gid) in enumerate(struct.unpack('B'*n, self.fp.read(n))):
                self.code2gid[code] = gid
                self.gid2code[gid] = code
        elif format == b'\x01':
            # Format 1
            (n,) = struct.unpack('B', self.fp.read(1))
            code = 0
            for i in range(n):
                (first, nleft) = struct.unpack('BB', self.fp.read(2))
                for gid in range(first, first+nleft+1):
                    self.code2gid[code] = gid
                    self.gid2code[gid] = code
                    code += 1
        else:
            raise ValueError('unsupported encoding format: %r' % format)
        # Charsets
        self.name2gid = {}
        self.gid2name = {}
        self.fp.seek(charset_pos)
        format = self.fp.read(1)
        if format == b'\x00':
            # Format 0
            n = self.nglyphs-1
            for (gid, sid) in enumerate(struct.unpack('>'+'H'*n, self.fp.read(2*n))):
                gid += 1
                name = self.getstr(sid)
                self.name2gid[name] = gid
                self.gid2name[gid] = name
        elif format == b'\x01':
            # Format 1
            (n,) = struct.unpack('B', self.fp.read(1))
            sid = 0
            for i in range(n):
                (first, nleft) = struct.unpack('BB', self.fp.read(2))
                for gid in range(first, first+nleft+1):
                    name = self.getstr(sid)
                    self.name2gid[name] = gid
                    self.gid2name[gid] = name
                    sid += 1
        elif format == b'\x02':
            # Format 2
            assert False, str(('Unhandled', format))
        else:
            raise ValueError('unsupported charset format: %r' % format)
        #print self.code2gid
        #print self.name2gid
        #assert 0
        return

    def getstr(self, sid):
        if sid < len(self.STANDARD_STRINGS):
            return self.STANDARD_STRINGS[sid]
        return self.string_index[sid-len(self.STANDARD_STRINGS)]


##  TrueTypeFont
##
class TrueTypeFont(object):

    class CMapNotFound(Exception):
        pass

    def __init__(self, name, fp):
        self.name = name
        self.fp = fp
        self.tables = {}
        self.fonttype = fp.read(4)
        try:
            (ntables, _1, _2, _3) = struct.unpack('>HHHH', fp.read(8))
            for _ in range(ntables):
                (name, tsum, offset, length) = struct.unpack('>4sLLL', fp.read(16))
                self.tables[name] = (offset, length)
        except struct.error:
            # Do not fail if there are not enough bytes to read. Even for
            # corrupted PDFs we would like to get as much information as
            # possible, so continue.
            pass
        return

    def create_unicode_map(self):
        if 'cmap' not in self.tables:
            raise TrueTypeFont.CMapNotFound
        (base_offset, length) = self.tables['cmap']
        fp = self.fp
        fp.seek(base_offset)
        (version, nsubtables) = struct.unpack('>HH', fp.read(4))
        subtables = []
        for i in range(nsubtables):
            subtables.append(struct.unpack('>HHL', fp.read(8)))
        char2gid = {}
        # Only supports subtable type 0, 2 and 4.
        for (_1, _2, st_offset) in subtables:
            fp.seek(base_offset+st_offset)
            (fmttype, fmtlen, fmtlang) = struct.unpack('>HHH', fp.read(6))
            if fmttype == 0:
                char2gid.update(enumerate(struct.unpack('>256B', fp.read(256))))
            elif fmttype == 2:
                subheaderkeys = struct.unpack('>256H', fp.read(512))
                firstbytes = [0]*8192
                for (i, k) in enumerate(subheaderkeys):
                    firstbytes[k//8] = i
                nhdrs = max(subheaderkeys)//8 + 1
                hdrs = []
                for i in range(nhdrs):
                    (firstcode, entcount, delta, offset) = struct.unpack('>HHhH', fp.read(8))
                    hdrs.append((i, firstcode, entcount, delta, fp.tell()-2+offset))
                for (i, firstcode, entcount, delta, pos) in hdrs:
                    if not entcount:
                        continue
                    first = firstcode + (firstbytes[i] << 8)
                    fp.seek(pos)
                    for c in range(entcount):
                        gid = struct.unpack('>H', fp.read(2))
                        if gid:
                            gid += delta
                        char2gid[first+c] = gid
            elif fmttype == 4:
                (segcount, _1, _2, _3) = struct.unpack('>HHHH', fp.read(8))
                segcount //= 2
                ecs = struct.unpack('>%dH' % segcount, fp.read(2*segcount))
                fp.read(2)
                scs = struct.unpack('>%dH' % segcount, fp.read(2*segcount))
                idds = struct.unpack('>%dh' % segcount, fp.read(2*segcount))
                pos = fp.tell()
                idrs = struct.unpack('>%dH' % segcount, fp.read(2*segcount))
                for (ec, sc, idd, idr) in zip(ecs, scs, idds, idrs):
                    if idr:
                        fp.seek(pos+idr)
                        for c in range(sc, ec+1):
                            char2gid[c] = (struct.unpack('>H', fp.read(2))[0] + idd) & 0xffff
                    else:
                        for c in range(sc, ec+1):
                            char2gid[c] = (c + idd) & 0xffff
            else:
                assert False, str(('Unhandled', fmttype))
        # create unicode map
        unicode_map = FileUnicodeMap()
        for (char, gid) in six.iteritems(char2gid):
            unicode_map.add_cid2unichr(gid, char)
        return unicode_map


##  Fonts
##
class PDFFontError(PDFException):
    pass


class PDFUnicodeNotDefined(PDFFontError):
    pass

LITERAL_STANDARD_ENCODING = LIT('StandardEncoding')
LITERAL_TYPE1C = LIT('Type1C')


# PDFFont
class PDFFont(object):

    def __init__(self, descriptor, widths, default_width=None):
        self.descriptor = descriptor
        self.widths = resolve_all(widths)
        self.fontname = resolve1(descriptor.get('FontName', 'unknown'))
        if isinstance(self.fontname, PSLiteral):
            self.fontname = literal_name(self.fontname)
        self.flags = int_value(descriptor.get('Flags', 0))
        self.ascent = num_value(descriptor.get('Ascent', 0))
        self.descent = num_value(descriptor.get('Descent', 0))
        self.italic_angle = num_value(descriptor.get('ItalicAngle', 0))
        self.default_width = default_width or num_value(descriptor.get('MissingWidth', 0))
        self.leading = num_value(descriptor.get('Leading', 0))
        self.bbox = list_value(resolve_all(descriptor.get('FontBBox', (0, 0, 0, 0))))
        self.hscale = self.vscale = .001
        return

    def __repr__(self):
        return '<PDFFont>'

    def is_vertical(self):
        return False

    def is_multibyte(self):
        return False

    def decode(self, bytes):
        return bytearray(bytes)  # map(ord, bytes)

    def get_ascent(self):
        return self.ascent * self.vscale

    def get_descent(self):
        return self.descent * self.vscale

    def get_width(self):
        w = self.bbox[2]-self.bbox[0]
        if w == 0:
            w = -self.default_width
        return w * self.hscale

    def get_height(self):
        h = self.bbox[3]-self.bbox[1]
        if h == 0:
            h = self.ascent - self.descent
        return h * self.vscale

    def char_width(self, cid):
        try:
            return self.widths[cid] * self.hscale
        except KeyError:
            try:
                return self.widths[self.to_unichr(cid)] * self.hscale
            except (KeyError, PDFUnicodeNotDefined):
                return self.default_width * self.hscale

    def char_disp(self, cid):
        return 0

    def string_width(self, s):
        return sum(self.char_width(cid) for cid in self.decode(s))


# PDFSimpleFont
class PDFSimpleFont(PDFFont):

    def __init__(self, descriptor, widths, spec):
        # Font encoding is specified either by a name of
        # built-in encoding or a dictionary that describes
        # the differences.
        if 'Encoding' in spec:
            encoding = resolve1(spec['Encoding'])
        else:
            encoding = LITERAL_STANDARD_ENCODING
        if isinstance(encoding, dict):
            name = literal_name(encoding.get('BaseEncoding', LITERAL_STANDARD_ENCODING))
            diff = list_value(encoding.get('Differences', []))
            self.cid2unicode = EncodingDB.get_encoding(name, diff)
        else:
            self.cid2unicode = EncodingDB.get_encoding(literal_name(encoding))
        self.unicode_map = None
        if 'ToUnicode' in spec:
            strm = stream_value(spec['ToUnicode'])
            self.unicode_map = FileUnicodeMap()
            CMapParser(self.unicode_map, BytesIO(strm.get_data())).run()
        PDFFont.__init__(self, descriptor, widths)
        return

    def to_unichr(self, cid):
        if self.unicode_map:
            try:
                return self.unicode_map.get_unichr(cid)
            except KeyError:
                pass
        try:
            return self.cid2unicode[cid]
        except KeyError:
            raise PDFUnicodeNotDefined(None, cid)


# PDFType1Font
class PDFType1Font(PDFSimpleFont):

    def __init__(self, rsrcmgr, spec):
        try:
            self.basefont = literal_name(spec['BaseFont'])
        except KeyError:
            if settings.STRICT:
                raise PDFFontError('BaseFont is missing')
            self.basefont = 'unknown'
        try:
            (descriptor, widths) = FontMetricsDB.get_metrics(self.basefont)
        except KeyError:
            descriptor = dict_value(spec.get('FontDescriptor', {}))
            firstchar = int_value(spec.get('FirstChar', 0))
            #lastchar = int_value(spec.get('LastChar', 255))
            widths = list_value(spec.get('Widths', [0]*256))
            widths = dict((i+firstchar, w) for (i, w) in enumerate(widths))
        PDFSimpleFont.__init__(self, descriptor, widths, spec)
        if 'Encoding' not in spec and 'FontFile' in descriptor:
            # try to recover the missing encoding info from the font file.
            self.fontfile = stream_value(descriptor.get('FontFile'))
            length1 = int_value(self.fontfile['Length1'])
            data = self.fontfile.get_data()[:length1]
            parser = Type1FontHeaderParser(BytesIO(data))
            self.cid2unicode = parser.get_encoding()
        return

    def __repr__(self):
        return '<PDFType1Font: basefont=%r>' % self.basefont


# PDFTrueTypeFont
class PDFTrueTypeFont(PDFType1Font):

    def __repr__(self):
        return '<PDFTrueTypeFont: basefont=%r>' % self.basefont


# PDFType3Font
class PDFType3Font(PDFSimpleFont):

    def __init__(self, rsrcmgr, spec):
        firstchar = int_value(spec.get('FirstChar', 0))
        #lastchar = int_value(spec.get('LastChar', 0))
        widths = list_value(spec.get('Widths', [0]*256))
        widths = dict((i+firstchar, w) for (i, w) in enumerate(widths))
        if 'FontDescriptor' in spec:
            descriptor = dict_value(spec['FontDescriptor'])
        else:
            descriptor = {'Ascent': 0, 'Descent': 0,
                          'FontBBox': spec['FontBBox']}
        PDFSimpleFont.__init__(self, descriptor, widths, spec)
        self.matrix = tuple(list_value(spec.get('FontMatrix')))
        (_, self.descent, _, self.ascent) = self.bbox
        (self.hscale, self.vscale) = apply_matrix_norm(self.matrix, (1, 1))
        return

    def __repr__(self):
        return '<PDFType3Font>'


# PDFCIDFont
class PDFCIDFont(PDFFont):

    def __init__(self, rsrcmgr, spec, strict=settings.STRICT):
        try:
            self.basefont = literal_name(spec['BaseFont'])
        except KeyError:
            if strict:
                raise PDFFontError('BaseFont is missing')
            self.basefont = 'unknown'
        self.cidsysteminfo = dict_value(spec.get('CIDSystemInfo', {}))
        self.cidcoding = '%s-%s' % (resolve1(self.cidsysteminfo.get('Registry', b'unknown')).decode("latin1"),
                                    resolve1(self.cidsysteminfo.get('Ordering', b'unknown')).decode("latin1"))
        try:
            name = literal_name(spec['Encoding'])
        except KeyError:
            if strict:
                raise PDFFontError('Encoding is unspecified')
            name = 'unknown'
        try:
            self.cmap = CMapDB.get_cmap(name)
        except CMapDB.CMapNotFound as e:
            if strict:
                raise PDFFontError(e)
            self.cmap = CMap()
        try:
            descriptor = dict_value(spec['FontDescriptor'])
        except KeyError:
            if strict:
                raise PDFFontError('FontDescriptor is missing')
            descriptor = {}
        ttf = None
        if 'FontFile2' in descriptor:
            self.fontfile = stream_value(descriptor.get('FontFile2'))
            ttf = TrueTypeFont(self.basefont,
                               BytesIO(self.fontfile.get_data()))
        self.unicode_map = None
        if 'ToUnicode' in spec:
            strm = stream_value(spec['ToUnicode'])
            self.unicode_map = FileUnicodeMap()
            CMapParser(self.unicode_map, BytesIO(strm.get_data())).run()
        elif self.cidcoding in ('Adobe-Identity', 'Adobe-UCS'):
            if ttf:
                try:
                    self.unicode_map = ttf.create_unicode_map()
                except TrueTypeFont.CMapNotFound:
                    pass
        else:
            try:
                self.unicode_map = CMapDB.get_unicode_map(self.cidcoding, self.cmap.is_vertical())
            except CMapDB.CMapNotFound as e:
                pass

        self.vertical = self.cmap.is_vertical()
        if self.vertical:
            # writing mode: vertical
            widths = get_widths2(list_value(spec.get('W2', [])))
            self.disps = dict((cid, (vx, vy)) for (cid, (_, (vx, vy))) in six.iteritems(widths))
            (vy, w) = spec.get('DW2', [880, -1000])
            self.default_disp = (None, vy)
            widths = dict((cid, w) for (cid, (w, _)) in six.iteritems(widths))
            default_width = w
        else:
            # writing mode: horizontal
            self.disps = {}
            self.default_disp = 0
            widths = get_widths(list_value(spec.get('W', [])))
            default_width = spec.get('DW', 1000)
        PDFFont.__init__(self, descriptor, widths, default_width=default_width)
        return

    def __repr__(self):
        return '<PDFCIDFont: basefont=%r, cidcoding=%r>' % (self.basefont, self.cidcoding)

    def is_vertical(self):
        return self.vertical

    def is_multibyte(self):
        return True

    def decode(self, bytes):
        return self.cmap.decode(bytes)

    def char_disp(self, cid):
        "Returns an integer for horizontal fonts, a tuple for vertical fonts."
        return self.disps.get(cid, self.default_disp)

    def to_unichr(self, cid):
        try:
            if not self.unicode_map:
                raise KeyError(cid)
            return self.unicode_map.get_unichr(cid)
        except KeyError:
            raise PDFUnicodeNotDefined(self.cidcoding, cid)


# main
def main(argv):
    for fname in argv[1:]:
        fp = open(fname, 'rb')
        #font = TrueTypeFont(fname, fp)
        font = CFFFont(fname, fp)
        print (font)
        fp.close()
    return

if __name__ == '__main__':
    sys.exit(main(sys.argv))<|MERGE_RESOLUTION|>--- conflicted
+++ resolved
@@ -14,15 +14,11 @@
 from .encodingdb import name2unicode
 from .fontmetrics import FONT_METRICS
 from .pdftypes import PDFException
-<<<<<<< HEAD
-from .pdftypes import resolve1, resolve_all
-=======
 from .pdftypes import dict_value
->>>>>>> 42e2c814
 from .pdftypes import int_value
 from .pdftypes import list_value
 from .pdftypes import num_value
-from .pdftypes import resolve1
+from .pdftypes import resolve1, resolve_all
 from .pdftypes import stream_value
 from .psparser import KWD
 from .psparser import LIT
