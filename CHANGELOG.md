# Changelog
All notable changes in pdfminer.six will be documented in this file. 

The format is based on [Keep a Changelog](https://keepachangelog.com/en/1.0.0/).

## [Unreleased]

### Added
- Support for painting multiple rectangles at once ([#371](https://github.com/pdfminer/pdfminer.six/pull/371))

<<<<<<< HEAD
## Fixed
- Always try to get CMap, not only for identity encodings ([#438](https://github.com/pdfminer/pdfminer.six/pull/438))

=======
### Fixed
- Validate image object in do_EI is a PDFStream ([#451](https://github.com/pdfminer/pdfminer.six/pull/451))

### Changed
- Hiding fallback xref by default from dumppdf.py output ([#431](https://github.com/pdfminer/pdfminer.six/pull/431))
- Raise a warning instead of an error when extracting text from a non-extractable PDF ([#350](https://github.com/pdfminer/pdfminer.six/issues/350))
  
>>>>>>> 60863cfd
## [20200517]

### Added
- Python3 shebang line to script in tools ([#408](https://github.com/pdfminer/pdfminer.six/pull/408)

### Fixed
- Fix ordering of textlines within a textbox when `boxes_flow=None` ([#411](https://github.com/pdfminer/pdfminer.six/issues/411))

## [20200402]

### Added
- Allow boxes_flow LAParam to be passed as None, validate the input, and update documentation ([#395](https://github.com/pdfminer/pdfminer.six/pull/395))
- Also accept file-like objects in high level functions `extract_text` and `extract_pages` ([#392](https://github.com/pdfminer/pdfminer.six/pull/392))

### Fixed
- Text no longer comes in reverse order when advanced layout analysis is disabled ([#398](https://github.com/pdfminer/pdfminer.six/pull/398))
- Updated misleading documentation for `word_margin` and `char_margin` ([#407](https://github.com/pdfminer/pdfminer.six/pull/407))
- Ignore ValueError when converting font encoding differences ([#389](https://github.com/pdfminer/pdfminer.six/pull/389))
- Grouping of text lines outside of parent container bounding box ([#386](https://github.com/pdfminer/pdfminer.six/pull/386))

### Changed
- Group text lines if they are centered ([#382](https://github.com/pdfminer/pdfminer.six/pull/382))

## [20200124] - 2020-01-24

### Security
- Removed samples/issue-00152-embedded-pdf.pdf because it contains a possible security thread; a javascript enabled object ([#364](https://github.com/pdfminer/pdfminer.six/pull/364))

## [20200121] - 2020-01-21

### Fixed
- Interpret two's complement integer as unsigned integer ([#352](https://github.com/pdfminer/pdfminer.six/pull/352))
- Fix font name in html output such that it is recognized by browser ([#357](https://github.com/pdfminer/pdfminer.six/pull/357))
- Compute correct font height by removing scaling with font bounding box height ([#348](https://github.com/pdfminer/pdfminer.six/pull/348))
- KeyError when extracting embedded files and a Unicode file specification is missing ([#338](https://github.com/pdfminer/pdfminer.six/pull/338))

### Removed
- The command-line utility latin2ascii.py ([#360](https://github.com/pdfminer/pdfminer.six/pull/360))

## [20200104] - 2019-01-04

## Removed
- Support for Python 2 ([#346](https://github.com/pdfminer/pdfminer.six/pull/346))

### Changed
- Enforce pep8 coding style by adding flake8 to CI ([#345](https://github.com/pdfminer/pdfminer.six/pull/345))

## [20191110] - 2019-11-10

### Fixed
- Wrong order of text box grouping introduced by PR #315 ([#335](https://github.com/pdfminer/pdfminer.six/pull/335))

## [20191107] - 2019-11-07

### Deprecated
- The argument `_py2_no_more_posargs` because Python2 is removed on January
, 2020 ([#328](https://github.com/pdfminer/pdfminer.six/pull/328) and 
[#307](https://github.com/pdfminer/pdfminer.six/pull/307))

### Added
- Simple wrapper to easily extract text from a PDF file [#330](https://github.com/pdfminer/pdfminer.six/pull/330)
- Support for extracting JBIG2 encoded images ([#311](https://github.com/pdfminer/pdfminer.six/pull/311) and [#46](https://github.com/pdfminer/pdfminer.six/pull/46))
- Sphinx documentation that is published on 
  [Read the Docs](https://pdfminersix.readthedocs.io/)
  ([#329](https://github.com/pdfminer/pdfminer.six/pull/329))

### Fixed
- Unhandled AssertionError when dumping pdf containing reference to object id 0 
 ([#318](https://github.com/pdfminer/pdfminer.six/pull/318))
- Debug flag actually changes logging level to debug for pdf2txt.py and
 dumppdf.py ([#325](https://github.com/pdfminer/pdfminer.six/pull/325))

### Changed
- Using argparse instead of getopt for command line interface of dumppdf.py ([#321](https://github.com/pdfminer/pdfminer.six/pull/321))
- Refactor `LTLayoutContainer.group_textboxes` for a significant speed up in layout analysis ([#315](https://github.com/pdfminer/pdfminer.six/pull/315))

### Removed
- Files for external applications such as django, cgi and pyinstaller ([#314](https://github.com/pdfminer/pdfminer.six/issues/314))

## [20191020] - 2019-10-20

### Deprecated
- Support for Python 2 is dropped at January 1st, 2020 ([#307](https://github.com/pdfminer/pdfminer.six/pull/307))

### Added
- Contribution guidelines in [CONTRIBUTING.md](CONTRIBUTING.md) ([#259](https://github.com/pdfminer/pdfminer.six/pull/259))
- Support new encodings OneByteEncoding and DLIdent for CMaps ([#283](https://github.com/pdfminer/pdfminer.six/pull/283))

### Fixed
- Use `six.iteritems()` instead of `dict().iteritems()` to ensure Python2 and Python3 compatibility ([#274](https://github.com/pdfminer/pdfminer.six/pull/274))
- Properly convert Adobe Glyph names to unicode characters ([#263](https://github.com/pdfminer/pdfminer.six/pull/263))
- Allow CMap to be a content stream ([#283](https://github.com/pdfminer/pdfminer.six/pull/283))
- Resolve indirect objects for width and bounding boxes for fonts ([#273](https://github.com/pdfminer/pdfminer.six/pull/273))
- Actually updating stroke color in graphic state ([#298](https://github.com/pdfminer/pdfminer.six/pull/298))
- Interpret (invalid) negative font descent as a positive descent ([#203](https://github.com/pdfminer/pdfminer.six/pull/203))
- Correct colorspace comparision for images ([#132](https://github.com/pdfminer/pdfminer.six/pull/132))
- Allow for bounding boxes with zero height or width by removing assertion ([#246](https://github.com/pdfminer/pdfminer.six/pull/246))

### Changed
- All dependencies are managed in `setup.py` ([#306](https://github.com/pdfminer/pdfminer.six/pull/306) and [#219](https://github.com/pdfminer/pdfminer.six/pull/219))

## [20181108] - 2018-11-08

### Changed
- Speedup layout analysis ([#141](https://github.com/pdfminer/pdfminer.six/pull/141))
- Use argparse instead of replace deprecated getopt ([#173](https://github.com/pdfminer/pdfminer.six/pull/173))
- Allow pdfminer.six to be compiled with cython ([#142](https://github.com/pdfminer/pdfminer.six/pull/142))<|MERGE_RESOLUTION|>--- conflicted
+++ resolved
@@ -8,19 +8,14 @@
 ### Added
 - Support for painting multiple rectangles at once ([#371](https://github.com/pdfminer/pdfminer.six/pull/371))
 
-<<<<<<< HEAD
 ## Fixed
 - Always try to get CMap, not only for identity encodings ([#438](https://github.com/pdfminer/pdfminer.six/pull/438))
-
-=======
-### Fixed
 - Validate image object in do_EI is a PDFStream ([#451](https://github.com/pdfminer/pdfminer.six/pull/451))
 
 ### Changed
 - Hiding fallback xref by default from dumppdf.py output ([#431](https://github.com/pdfminer/pdfminer.six/pull/431))
 - Raise a warning instead of an error when extracting text from a non-extractable PDF ([#350](https://github.com/pdfminer/pdfminer.six/issues/350))
   
->>>>>>> 60863cfd
 ## [20200517]
 
 ### Added
