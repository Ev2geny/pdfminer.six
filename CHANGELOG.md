--- conflicted
+++ resolved
@@ -3,11 +3,7 @@
 
 The format is based on [Keep a Changelog](https://keepachangelog.com/en/1.0.0/).
 
-<<<<<<< HEAD
-## [UNRELEASED]
-### Fixed
-- When run on Windows a lot of tests fail with the error: [Errno 13] Permission denied ([#469](https://github.com/pdfminer/pdfminer.six/issues/469))
-=======
+
 ## [Unreleased]
 
 ### Added
@@ -15,10 +11,10 @@
 
 ### Fixed
 - Pass caching parameter to PDFResourceManager in `high_level` functions ([#475](https://github.com/pdfminer/pdfminer.six/pull/475))
+- When run on Windows a lot of tests fail with the error: [Errno 13] Permission denied ([#469](https://github.com/pdfminer/pdfminer.six/issues/469))
 
 ### Removed
 - Remove unused rijndael encryption implementation ([#465](https://github.com/pdfminer/pdfminer.six/pull/465))
->>>>>>> f03657e5
 
 ## [20200726]
 
